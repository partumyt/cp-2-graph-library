--- conflicted
+++ resolved
@@ -1,163 +1,105 @@
 """
-Team 2 library.
-
-<<<<<<< HEAD
+Library to work with graphs
+
 Created by team #2
-=======
->>>>>>> 9d9742c3
 All rights reserved.
 """
 
 from functools import lru_cache
 import csv
 
-<<<<<<< HEAD
 
 class Graph:
     def __init__(self, directed: bool = False) -> None:
-=======
-
-class Graph:
-    """
-    A class to represent a graph structure and perform structural operations.
-
-    Attributes:
-        adjacency_list (dict[int, set[int]]): The adjacency list of the graph, where keys are node IDs
-            and values are sets of neighboring node IDs.
-        directed (bool): Whether the graph is directed. Defaults to False.
-    """
-
-    def __init__(self, directed=False):
->>>>>>> 9d9742c3
         """
         Initializes a new graph instance.
 
-<<<<<<< HEAD
         :param directed: Whether the graph is directed, defaults to False
         :return: None
         """
         self.adjacency_list: dict[int, set[int]] = {}
-=======
-        :param directed: Whether the graph is directed. Defaults to False.
-        :type directed: bool
-        """
-        self.adjacency_list = {}  # dict[int, set[int]]
->>>>>>> 9d9742c3
         self.directed = directed
 
-    def add_edge(self, node1, node2):
-        """
-<<<<<<< HEAD
+    def add_edge(self, edge: tuple[int, int], directed: bool = None) -> dict[int, list[int]]:
+        """
         Adds an edge between two nodes while preventing duplicate edges.
 
         :param edge: Tuple containing two nodes (node1, node2) to connect
         :param directed: Override default graph direction type
         :return: Updated adjacency list as dictionary with sorted neighbors
-=======
-        Add an edge between two nodes.
-
-        :param node1: The first node.
-        :type node1: int
-        :param node2: The second node.
-        :type node2: int
->>>>>>> 9d9742c3
-        """
+        """
+        directed = self.default_directed if directed is None else directed
+        node1, node2 = edge
         self.adjacency_list.setdefault(node1, set()).add(node2)
-        if not self.directed:
+        if not directed:
             self.adjacency_list.setdefault(node2, set()).add(node1)
-
-    def remove_edge(self, node1, node2):
+        return self.to_dict()
+
+    def remove_edge(self, edge: tuple[int, int], directed: bool = None) -> dict[int, list[int]]:
         """
         Removes an existing edge between two nodes.
 
-<<<<<<< HEAD
         :param edge: Tuple containing two nodes (node1, node2) to disconnect
         :param directed: Override default graph direction type
         :return: Updated adjacency list as dictionary with sorted neighbors
-=======
-        :param node1: The first node.
-        :type node1: int
-        :param node2: The second node.
-        :type node2: int
->>>>>>> 9d9742c3
-        """
-        self.adjacency_list[node1].discard(node2)
-        if not self.directed:
+        """
+        directed = self.default_directed if directed is None else directed
+        node1, node2 = edge
+        if node1 in self.adjacency_list:
+            self.adjacency_list[node1].discard(node2)
+        if not directed and node2 in self.adjacency_list:
             self.adjacency_list[node2].discard(node1)
-
-    def add_node(self, node):
-        """
-<<<<<<< HEAD
+        return self.to_dict()
+
+    def add_node(self, node: int) -> dict[int, list[int]]:
+        """
         Adds a new isolated node to the graph.
 
         :param node: Integer identifier for the new node
         :return: Updated adjacency list as dictionary with sorted neighbors
-=======
-        Add a node to the graph.
-
-        :param node: The node to add.
-        :type node: int
->>>>>>> 9d9742c3
         """
         self.adjacency_list.setdefault(node, set())
-
-    def remove_node(self, node):
-        """
-<<<<<<< HEAD
+        return self.to_dict()
+
+    def remove_node(self, node: int) -> dict[int, list[int]]:
+        """
         Removes a node and all its connected edges.
 
         :param node: Integer identifier of node to remove
         :return: Updated adjacency list as dictionary with sorted neighbors
-=======
-        Remove a node and all its edges.
-
-        :param node: The node to remove.
-        :type node: int
->>>>>>> 9d9742c3
         """
         if node in self.adjacency_list:
             for neighbor in list(self.adjacency_list[node]):
                 self.adjacency_list[neighbor].discard(node)
             del self.adjacency_list[node]
-
-    def to_dict(self):
-        """
-<<<<<<< HEAD
+        return self.to_dict()
+
+    def to_dict(self) -> dict[int, list[int]]:
+        """
         Converts internal adjacency list to dictionary format with sorted neighbors.
 
         :return: Dictionary representation of graph's adjacency list
-=======
-        Convert the adjacency list to a dictionary with sorted neighbors.
-
-        :return: A dictionary representation of the graph.
-        :rtype: dict[int, list[int]]
->>>>>>> 9d9742c3
         """
         return {node: sorted(neighbors) for node, neighbors in self.adjacency_list.items()}
 
-    def read_from_csv(self, file_path):
-        """
-<<<<<<< HEAD
+    def read_from_csv(self, file_path: str) -> dict[int, list[int]]:
+        """
         Loads graph structure from CSV file. First line specifies graph type (directed/undirected).
 
         :param file_path: Path to CSV file containing graph data
         :return: Adjacency list as dictionary with sorted neighbors
-=======
-        Load graph data from a CSV file.
-
-        :param file_path: The path to the CSV file.
-        :type file_path: str
->>>>>>> 9d9742c3
         """
         with open(file_path, mode="r") as file:
             reader = csv.reader(file)
-            self.directed = next(reader)[0].strip().lower() == "directed"
+            header = next(reader)
+            self.directed = header[0].strip().lower() == "directed"
             for row in reader:
                 if len(row) == 2:
                     node1, node2 = map(int, row)
-                    self.add_edge(node1, node2)
-
-<<<<<<< HEAD
+                    self.add_edge((node1, node2))
+        sorted_adjacency_list = {node: sorted(neighbors) for node, neighbors in self.adjacency_list.items()}
+        return sorted_adjacency_list
+
 
 class CycleGraph(Graph):
     def is_bipartite(self, directed: bool | None = None) -> bool:
@@ -166,18 +108,19 @@
         :param directed: Override graph direction type, defaults to None
         :return: True if graph is bipartite, False otherwise
         """
+
         @lru_cache(maxsize=None)
         def dfs(node: int, current_color: int) -> bool:
             if node in color:
                 return color[node] == current_color
             color[node] = current_color
             return all(dfs(neighbor, 1 - current_color)
-                      for neighbor in self.adjacency_list[node])
+                       for neighbor in self.adjacency_list[node])
 
         directed = self.directed if directed is None else directed
         color: dict[int, int] = {}
         return all(node in color or dfs(node, 0)
-                  for node in self.adjacency_list)
+                   for node in self.adjacency_list)
 
     def hamiltonian_cycle(self, directed: bool | None = None) -> list[int] | None:
         """Find Hamiltonian cycle using backtracking.
@@ -194,57 +137,17 @@
                 return True
             if directed:
                 return (vertex in self.adjacency_list[path[position - 1]] and
-                       vertex not in path)
+                        vertex not in path)
             return (vertex in self.adjacency_list[path[position - 1]] and
-                   vertex not in path)
-=======
-    def display(self):
-        """
-        Print the adjacency list in a readable format.
-        """
-        print("Adjacency List:")
-        for node, neighbors in self.to_dict().items():
-            print(f"{node}: {neighbors}")
-
-
-class GraphAlgorithms:
-    """
-    A class containing graph analysis methods.
-    """
-
-    @staticmethod
-    def find_hamiltonian_cycle(graph):
-        """
-        Find a Hamiltonian cycle in the graph, if it exists.
-
-        :param graph: The graph object to analyze.
-        :type graph: Graph
-        :return: A list of nodes representing the Hamiltonian cycle, or None if no cycle exists.
-        :rtype: list[int] | None
-        """
-        n = len(graph.adjacency_list)
-        path = []  # list[int]
-
-        def is_valid(vertex, position):
-            if vertex not in graph.adjacency_list[path[position - 1]]:
-                return False
-            if vertex in path:
-                return False
-            return True
->>>>>>> 9d9742c3
-
-        def hamiltonian_util(position):
+                    vertex not in path)
+
+        def hamiltonian_util(position: int) -> bool:
             if position == n:
-<<<<<<< HEAD
                 return (path[0] in self.adjacency_list[path[-1]] if directed
-                       else path[0] in self.adjacency_list[path[-1]] and
-                       path[-1] in self.adjacency_list[path[0]])
+                        else path[0] in self.adjacency_list[path[-1]] and
+                             path[-1] in self.adjacency_list[path[0]])
 
             for vertex in self.adjacency_list:
-=======
-                return path[0] in graph.adjacency_list[path[-1]]
-            for vertex in graph.adjacency_list:
->>>>>>> 9d9742c3
                 if is_valid(vertex, position):
                     path.append(vertex)
                     if hamiltonian_util(position + 1):
@@ -252,11 +155,10 @@
                     path.pop()
             return False
 
-        start_vertex = next(iter(graph.adjacency_list))
+        start_vertex = next(iter(self.adjacency_list))
         path.append(start_vertex)
         return path if hamiltonian_util(1) else None
 
-<<<<<<< HEAD
     def eulerian_cycle(self, directed: bool | None = None) -> list[int] | str:
         """Find Eulerian cycle using Hierholzer's algorithm.
 
@@ -272,9 +174,9 @@
                 if node not in visited:
                     visited.add(node)
                     neighbors = ([n for n in self.adjacency_list
-                                if node in self.adjacency_list[n]]
-                               if reverse and directed
-                               else self.adjacency_list[node])
+                                  if node in self.adjacency_list[n]]
+                                 if reverse and directed
+                                 else self.adjacency_list[node])
                     for neighbor in neighbors:
                         dfs(neighbor, reverse)
 
@@ -289,7 +191,7 @@
             return True
 
         local_graph = {node: list(neighbors)
-                      for node, neighbors in self.adjacency_list.items()}
+                       for node, neighbors in self.adjacency_list.items()}
 
         if directed:
             in_degrees = {node: 0 for node in self.adjacency_list}
@@ -297,13 +199,13 @@
                 for neighbor in neighbors:
                     in_degrees[neighbor] += 1
             if not all(len(self.adjacency_list[node]) == in_degrees[node]
-                      for node in self.adjacency_list):
+                       for node in self.adjacency_list):
                 return "The directed graph has no Eulerian cycle"
             if not is_connected():
                 return "The directed graph is not strongly connected"
         else:
             if not all(len(neighbors) % 2 == 0
-                      for neighbors in self.adjacency_list.values()):
+                       for neighbors in self.adjacency_list.values()):
                 return "The undirected graph has no Eulerian cycle"
             if not is_connected():
                 return "The undirected graph is not connected"
@@ -325,7 +227,7 @@
         start_node = next(iter(local_graph))
         cycle = find_cycle(start_node)
         return "No Eulerian cycle exists" if any(local_graph[node]
-                                               for node in local_graph) else cycle
+                                                 for node in local_graph) else cycle
 
     def three_color_graph(self, directed: bool | None = None) -> list[tuple[int, str | None]] | str:
         """
@@ -344,19 +246,19 @@
         available_colors = ["r", "g", "b"]
 
         degrees = {v: (len(self.adjacency_list[v]) if directed else
-                      len(self.adjacency_list[v]) +
-                      sum(1 for u in self.adjacency_list if v in self.adjacency_list[u]))
-                  for v in vertices}
+                       len(self.adjacency_list[v]) +
+                       sum(1 for u in self.adjacency_list if v in self.adjacency_list[u]))
+                   for v in vertices}
         degree_order = sorted(vertices, key=lambda v: degrees[v], reverse=True)
 
         def is_available(vertex: int, color: str) -> bool:
             if directed:
                 return all(colors.get(neighbor) != color
-                         for neighbor in self.adjacency_list[vertex])
+                           for neighbor in self.adjacency_list[vertex])
             return all(colors.get(neighbor) != color
-                      for neighbor in self.adjacency_list[vertex]) and \
-                   all(colors.get(u) != color
-                       for u in self.adjacency_list if vertex in self.adjacency_list[u])
+                       for neighbor in self.adjacency_list[vertex]) and \
+                all(colors.get(u) != color
+                    for u in self.adjacency_list if vertex in self.adjacency_list[u])
 
         @lru_cache(maxsize=None)
         def color_graph(vertex_index: int) -> bool:
@@ -368,138 +270,10 @@
                 if is_available(current_vertex, color):
                     colors[current_vertex] = color
                     if color_graph(vertex_index + 1):
-=======
-    @staticmethod
-    def find_eulerian_cycle(graph):
-        """
-        Find an Eulerian cycle in the graph, if it exists.
-
-        :param graph: The graph object to analyze.
-        :type graph: Graph
-        :return: A list of nodes representing the Eulerian cycle, or a string explaining why it does not exist.
-        :rtype: list[int] | str
-        """
-        if graph.directed:
-            return "Directed Eulerian cycle is not supported."
-
-        if not GraphAlgorithms._has_even_degrees(graph) or not GraphAlgorithms._is_connected(graph):
-            return "The graph does not have an Eulerian cycle."
-
-        local_graph = {node: list(neighbors) for node, neighbors in graph.adjacency_list.items()}
-        cycle = []  # list[int]
-        stack = [next(iter(local_graph))]
-
-        while stack:
-            u = stack[-1]
-            if local_graph[u]:
-                v = local_graph[u].pop()
-                local_graph[v].remove(u)
-                stack.append(v)
-            else:
-                cycle.append(stack.pop())
-
-        return cycle[::-1]
-
-    @staticmethod
-    def _has_even_degrees(graph):
-        """
-        Check if all vertices in the graph have even degrees.
-
-        :param graph: The graph object to analyze.
-        :type graph: Graph
-        :return: True if all vertices have even degrees, False otherwise.
-        :rtype: bool
-        """
-        return all(len(neighbors) % 2 == 0 for neighbors in graph.adjacency_list.values())
-
-    @staticmethod
-    def _is_connected(graph):
-        """
-        Check if the graph is connected.
-
-        :param graph: The graph object to analyze.
-        :type graph: Graph
-        :return: True if the graph is connected, False otherwise.
-        :rtype: bool
-        """
-        visited = set()
-        GraphAlgorithms._dfs(graph, next(iter(graph.adjacency_list)), visited)
-        return len(visited) == len(graph.adjacency_list)
-
-    @staticmethod
-    def _dfs(graph, node, visited):
-        """
-        Depth-first search helper for connectivity check.
-
-        :param graph: The graph object to analyze.
-        :type graph: Graph
-        :param node: The starting node for DFS.
-        :type node: int
-        :param visited: A set of visited nodes.
-        :type visited: set[int]
-        """
-        visited.add(node)
-        for neighbor in graph.adjacency_list[node]:
-            if neighbor not in visited:
-                GraphAlgorithms._dfs(graph, neighbor, visited)
-
-    @staticmethod
-    def is_bipartite(graph):
-        """
-        Check if the graph is bipartite.
-
-        :param graph: The graph object to analyze.
-        :type graph: Graph
-        :return: True if the graph is bipartite, False otherwise.
-        :rtype: bool
-        """
-        color = {}  # dict[int, int]
-
-        def dfs(node, current_color):
-            if node in color:
-                return color[node] == current_color
-            color[node] = current_color
-            return all(dfs(neighbor, 1 - current_color) for neighbor in graph.adjacency_list[node])
-
-        for node in graph.adjacency_list:
-            if node not in color and not dfs(node, 0):
-                return False
-        return True
-
-    @staticmethod
-    def three_color_graph(graph):
-        """
-        Attempt to color the graph using three colors.
-
-        :param graph: The graph object to analyze.
-        :type graph: Graph
-        :return: A list of nodes and their colors, or a message if coloring is not possible.
-        :rtype: list[tuple[int, str]] | str
-        """
-        vertices = list(graph.adjacency_list.keys())
-        colors = {v: None for v in vertices}
-        available_colors = ["r", "g", "b"]
-
-        def _color_graph(vertex_index):
-            if vertex_index == len(vertices):
-                return True
-
-            current_vertex = vertices[vertex_index]
-            for color in available_colors:
-                if all(colors[neighbor] != color for neighbor in graph.adjacency_list[current_vertex]):
-                    colors[current_vertex] = color
-                    if _color_graph(vertex_index + 1):
->>>>>>> 9d9742c3
                         return True
                     colors[current_vertex] = None
             return False
 
-<<<<<<< HEAD
         return ([(vertex, colors[vertex]) for vertex in vertices]
                 if color_graph(0) else
-                "Impossible to color the graph in 3 colors")
-=======
-        if _color_graph(0):
-            return [(vertex, colors[vertex]) for vertex in vertices]
-        return "Impossible to color the graph with three colors."
->>>>>>> 9d9742c3
+                "Impossible to color the graph in 3 colors")